--- conflicted
+++ resolved
@@ -155,11 +155,7 @@
 func Schemes(vals ...string) {
 	if a, ok := apiDefinition(true); ok {
 		for _, v := range vals {
-<<<<<<< HEAD
-			if v != "http" && v != "https" && v!= "ws" && v!= "wss" {
-=======
 			if v != "http" && v != "https" && v != "ws" && v != "wss" {
->>>>>>> bf698e57
 				ReportError(`invalid scheme "%s", must be one of "http", "https", "ws" or "wss"`, v)
 			} else {
 				a.Schemes = append(a.Schemes, v)
