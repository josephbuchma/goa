package goa

import (
	"fmt"
	"io"
	"net/http"
	"net/url"
	"os"
	"path/filepath"
	"strings"

	"golang.org/x/net/context"
)

type (
	// Service is the interface implemented by all goa services.
	// It provides methods for configuring a service and running it.
	Service interface {
		// Encoding manages the service decoders and encoders.
		Encoding

		// Name is the name of the goa application.
		Name() string

		// Use adds a middleware to the service-wide middleware chain.
		Use(m Middleware)

		// ErrorHandler returns the currently set error handler, useful for middleware.
		ErrorHandler() ErrorHandler

		// SetErrorHandler registers the service-wide error handler.
		SetErrorHandler(ErrorHandler)

		// SetMissingVersionHandler registers the handler invoked when a request targets a
		// non existent API version.
		SetMissingVersionHandler(MissingVersionHandler)

		// ServeMux returns the service mux.
		ServeMux() ServeMux

		// ListenAndServe starts a HTTP server on the given port.
		ListenAndServe(addr string) error

		// ListenAndServeTLS starts a HTTPS server on the given port.
		ListenAndServeTLS(add, certFile, keyFile string) error

		// ServeFiles replies to the request with the contents of the named file or
		// directory. The logic // for what to do when the filename points to a file vs. a
		// directory is the same as the standard http package ServeFile function. The path
		// may end with a wildcard that matches the rest of the URL (e.g. *filepath). If it
		// does the matching path is appended to filename to form the full file path, so:
		// 	ServeFiles("/index.html", "/www/data/index.html")
		// Returns the content of the file "/www/data/index.html" when requests are sent to
		// "/index.html" and:
		//	ServeFiles("/assets/*filepath", "/www/data/assets")
		// returns the content of the file "/www/data/assets/x/y/z" when requests are sent
		// to "/assets/x/y/z".
		ServeFiles(path, filename string) error

		// Version returns an object that implements ServiceVersion based on the version name.
		// If there is no version registered, it will instantiate a new version.
		Version(name string) ServiceVersion

		// Decode uses registered Decoders to unmarshal a body based on the contentType
		Decode(v interface{}, body io.Reader, contentType string) error

		// NewController returns a controller for the resource with the given name.
		// This method is mainly intended for use by generated code.
		NewController(resName string) Controller
	}

	// ServiceVersion is the interface for interacting with individual service versions.
	ServiceVersion interface {
		// Encoding manages the version decoders and encoders.
		Encoding

		// VersionName returns the version name.
		VersionName() string

		// ServeMux returns the version request mux.
		ServeMux() ServeMux
	}

	// Encoding contains the encoding and decoding support.
	Encoding interface {
		// DecodeRequest uses registered Decoders to unmarshal the request body based on
		// the request "Content-Type" header.
		DecodeRequest(req *http.Request, v interface{}) error

		// EncodeResponse uses registered Encoders to marshal the response body based on the
		// request "Accept" header and writes the result to the http.ResponseWriter.
		EncodeResponse(ctx context.Context, v interface{}) error

		// SetDecoder registers a decoder for the given content types.
		// If makeDefault is true then the decoder is used to decode payloads where none of
		// the registered decoders support the request content type.
		SetDecoder(f DecoderFactory, makeDefault bool, contentTypes ...string)

		// SetEncoder registers an encoder for the given content types.
		// If makeDefault is true then the encoder is used to encode bodies where none of
		// the registered encoders match the request "Accept" header.
		SetEncoder(f EncoderFactory, makeDefault bool, contentTypes ...string)
	}

	// Controller is the interface implemented by all goa controllers.
	// A controller implements a given resource actions. There is a one-to-one relationship
	// between designed resources and generated controllers.
	// Controllers may override the service wide error handler and be equipped with controller
	// specific middleware.
	Controller interface {
		// Use adds a middleware to the controller middleware chain.
		// It is a convenient method for doing append(ctrl.MiddlewareChain(), m)
		Use(Middleware)

		// MiddlewareChain returns the controller middleware chain including the
		// service-wide middleware.
		MiddlewareChain() []Middleware

		// ErrorHandler returns the currently set error handler.
		ErrorHandler() ErrorHandler

		// SetErrorHandler sets the controller specific error handler.
		SetErrorHandler(ErrorHandler)

		// HandleFunc returns a HandleFunc from the given handler
		// name is used solely for logging.
		HandleFunc(name string, hdlr Handler, unm Unmarshaler) HandleFunc
	}

	// Application represents a goa application. At the basic level an application consists of
	// a set of controllers, each implementing a given resource actions. goagen generates
	// global functions - one per resource - that make it possible to mount the corresponding
	// controller onto an application. An application contains the middleware, logger and error
	// handler shared by all its controllers. Setting up an application might look like:
	//
	//	api := goa.New("my api")
	//	api.Use(SomeMiddleware())
	//	rc := NewResourceController()
	//	rc.Use(SomeOtherMiddleware())
	//	app.MountResourceController(api, rc)
	//	api.ListenAndServe(":80")
	//
	// where NewResourceController returns an object that implements the resource actions as
	// defined by the corresponding interface generated by goagen.
	Application struct {
		*version                                    // Embedded default version
		name                  string                // Application name
		errorHandler          ErrorHandler          // Application error handler
		missingVersionHandler MissingVersionHandler // Missing version handler
		middleware            []Middleware          // Middleware chain
		versions              map[string]*version   // Versions by version string
	}

	// ApplicationController provides the common state and behavior for generated controllers.
	ApplicationController struct {
		Name         string       // Controller resource name
		app          *Application // Application which exposes controller
		errorHandler ErrorHandler // Controller specific error handler if any
		middleware   []Middleware // Controller specific middleware if any
	}

	// Handler defines the controller handler signatures.
	// If a controller handler returns an error then the application error handler is invoked
	// with the request context and the error. The error handler is responsible for writing the
	// HTTP response. See DefaultErrorHandler and TerseErrorHandler.
	Handler func(context.Context, http.ResponseWriter, *http.Request) error

	// ErrorHandler defines the application error handler signature.
	ErrorHandler func(context.Context, http.ResponseWriter, *http.Request, error)

	// Unmarshaler defines the request payload unmarshaler signatures.
	Unmarshaler func(context.Context, *http.Request) error

<<<<<<< HEAD
	// MissingVersionHandler defines the function that handles requests targetting a non
	// existant API version.
	MissingVersionHandler func(context.Context, http.ResponseWriter, *http.Request, string)
=======
	// MissingVersionHandler defines the function that handles requests targeting a non
	// existent API version.
	MissingVersionHandler func(*Context, string)
>>>>>>> 1467d0f7

	// DecodeFunc is the function that initialize the unmarshaled payload from the request body.
	DecodeFunc func(context.Context, io.ReadCloser, interface{}) error

	// A version represents a service version, identified by a version name. This is where
	// application data that needs to be different per version lives.
	version struct {
		name                  string                  // This is the version string
		mux                   ServeMux                // Request mux
		decoderPools          map[string]*decoderPool // Registered decoders for the service
		encoderPools          map[string]*encoderPool // Registered encoders for the service
		encodableContentTypes []string                // List of contentTypes for response negotiation
	}
)

// New instantiates an application with the given name and default decoders/encoders.
func New(name string) Service {
	app := &Application{
		name:                  name,
		errorHandler:          DefaultErrorHandler,
		missingVersionHandler: DefaultMissingVersionHandler,
	}
	app.version = &version{
		mux:                   NewMux(app),
		decoderPools:          map[string]*decoderPool{},
		encoderPools:          map[string]*encoderPool{},
		encodableContentTypes: []string{},
	}
	return app
}

// Name returns the application name.
func (app *Application) Name() string {
	return app.name
}

// Use adds a middleware to the application wide middleware chain.
// See NewMiddleware for wrapping goa and http handlers into goa middleware.
// goa comes with a set of commonly used middleware, see middleware.go.
// Controller specific middleware should be mounted using the Controller type Use method instead.
func (app *Application) Use(m Middleware) {
	app.middleware = append(app.middleware, m)
}

// ErrorHandler returns the currently set error handler.
func (app *Application) ErrorHandler() ErrorHandler {
	return app.errorHandler
}

// SetErrorHandler defines an application wide error handler.
// The default error handler (DefaultErrorHandler) responds with a 500 status code and the error
// message in the response body.
// TerseErrorHandler provides an alternative implementation that does not write the error message
// to the response body for internal errors (e.g. for production).
// Set it with SetErrorHandler(TerseErrorHandler).
// Controller specific error handlers should be set using the Controller type SetErrorHandler
// method instead.
func (app *Application) SetErrorHandler(handler ErrorHandler) {
	app.errorHandler = handler
}

// ServeMux returns the top level service mux.
func (app *Application) ServeMux() ServeMux {
	return app.mux
}

// ListenAndServe starts a HTTP server and sets up a listener on the given host/port.
func (app *Application) ListenAndServe(addr string) error {
	Info(RootContext, "listen", KV{"address", addr})
	return http.ListenAndServe(addr, app.ServeMux())
}

// ListenAndServeTLS starts a HTTPS server and sets up a listener on the given host/port.
func (app *Application) ListenAndServeTLS(addr, certFile, keyFile string) error {
	Info(RootContext, "listen ssl", KV{"address", addr})
	return http.ListenAndServeTLS(addr, certFile, keyFile, app.ServeMux())
}

// ServeFiles replies to the request with the contents of the named file or directory. The logic
// for what to do when the filename points to a file vs. a directory is the same as the standard
// http package ServeFile function. The path may end with a wildcard that matches the rest of the
// URL (e.g. *filepath). If it does the matching path is appended to filename to form the full file
// path, so:
// 	ServeFiles("/index.html", "/www/data/index.html")
// Returns the content of the file "/www/data/index.html" when requests are sent to "/index.html"
// and:
//	ServeFiles("/assets/*filepath", "/www/data/assets")
// returns the content of the file "/www/data/assets/x/y/z" when requests are sent to
// "/assets/x/y/z".
func (app *Application) ServeFiles(path, filename string) error {
	if strings.Contains(path, ":") {
		return fmt.Errorf("path may only include wildcards that match the entire end of the URL (e.g. *filepath)")
	}
	if _, err := os.Stat(filename); err != nil {
		return fmt.Errorf("ServeFiles: %s", err)
	}
	rel := filename
	if wd, err := os.Getwd(); err == nil {
		if abs, err := filepath.Abs(filename); err == nil {
			if r, err := filepath.Rel(wd, abs); err == nil {
				rel = r
			}
		}
	}
	Info(RootContext, "mount file", KV{"filename", rel}, KV{"path", fmt.Sprintf("GET %s", path)})
	ctrl := app.NewController("FileServer")
	var wc string
	if idx := strings.Index(path, "*"); idx > -1 && idx < len(path)-1 {
		wc = path[idx+1:]
	}
	handle := ctrl.HandleFunc("Serve", func(ctx context.Context, rw http.ResponseWriter, req *http.Request) error {
		fullpath := filename
		r := Request(ctx)
		if len(wc) > 0 {
			if m, ok := r.Params[wc]; ok {
				fullpath = filepath.Join(fullpath, m[0])
			}
		}
		Info(RootContext, "serve", KV{"path", r.URL.Path}, KV{"filename", fullpath})
		http.ServeFile(Response(ctx), r.Request, fullpath)
		return nil
	}, nil)
	app.ServeMux().Handle("GET", path, handle)
	return nil
}

// Version returns an object that implements ServiceVersion based on the version name.
// If there is no version registered, it will instantiate a new version.
func (app *Application) Version(name string) ServiceVersion {
	if app.versions == nil {
		app.versions = make(map[string]*version, 1)
	}

	ver, ok := app.versions[name]
	if ok {
		return ver
	}
	var verMux ServeMux
	if m, ok := app.mux.(*DefaultMux); ok {
		verMux = m.version(name)
	} else {
		verMux = app.mux
	}
	ver = &version{
		name:                  name,
		mux:                   verMux,
		decoderPools:          map[string]*decoderPool{},
		encoderPools:          map[string]*encoderPool{},
		encodableContentTypes: []string{},
	}
	if app.versions == nil {
		app.versions = make(map[string]*version, 1)
	}
	app.versions[ver.name] = ver

	return ver
}

// SetMissingVersionHandler registers the service missing version handler.
func (app *Application) SetMissingVersionHandler(handler MissingVersionHandler) {
	app.missingVersionHandler = handler
}

// VersionMux returns the version specific mux.
func (ver *version) ServeMux() ServeMux {
	return ver.mux
}

// VersionName returns the version name.
func (ver *version) VersionName() string {
	return ver.name
}

// NewController returns a controller for the given resource. This method is mainly intended for
// use by the generated code. User code shouldn't have to call it directly.
func (app *Application) NewController(resName string) Controller {
	return &ApplicationController{
		Name: resName,
		app:  app,
	}
}

// Use adds a middleware to the controller.
// See NewMiddleware for wrapping goa and http handlers into goa middleware.
// goa comes with a set of commonly used middleware, see middleware.go.
func (ctrl *ApplicationController) Use(m Middleware) {
	ctrl.middleware = append(ctrl.middleware, m)
}

// MiddlewareChain returns the controller middleware chain.
func (ctrl *ApplicationController) MiddlewareChain() []Middleware {
	return append(ctrl.app.middleware, ctrl.middleware...)
}

// ErrorHandler returns the currently set error handler.
func (ctrl *ApplicationController) ErrorHandler() ErrorHandler {
	return ctrl.errorHandler
}

// SetErrorHandler defines a controller specific error handler. When a controller action returns an
// error goa checks whether the controller is equipped with a error handler and if so calls it with
// the error given as argument. If there is no controller error handler then goa calls the
// application wide error handler instead.
func (ctrl *ApplicationController) SetErrorHandler(handler ErrorHandler) {
	ctrl.errorHandler = handler
}

// HandleError invokes the controller error handler or - if there isn't one - the service error
// handler.
func (ctrl *ApplicationController) HandleError(ctx context.Context, rw http.ResponseWriter, req *http.Request, err error) {
	if ctrl.errorHandler != nil {
		ctrl.errorHandler(ctx, rw, req, err)
	} else if ctrl.app.errorHandler != nil {
		ctrl.app.errorHandler(ctx, rw, req, err)
	}
}

// HandleFunc wraps a request handler into a HandleFunc. The HandleFunc initializes the
// request context by loading the request state, invokes the handler and in case of error invokes
// the controller (if there is one) or application error handler.
// This function is intended for the controller generated code. User code should not need to call
// it directly.
func (ctrl *ApplicationController) HandleFunc(name string, hdlr Handler, unm Unmarshaler) HandleFunc {
	// Setup middleware outside of closure
	middleware := func(ctx context.Context, rw http.ResponseWriter, req *http.Request) error {
		if !Response(ctx).Written() {
			if err := hdlr(ctx, rw, req); err != nil {
				ctrl.HandleError(ctx, rw, req, err)
			}
		}
		return nil
	}
	chain := ctrl.MiddlewareChain()
	ml := len(chain)
	for i := range chain {
		middleware = chain[ml-i-1](middleware)
	}
	return func(rw http.ResponseWriter, req *http.Request, params url.Values) {
		// Build context
		ctx := NewLogContext(RootContext,
			KV{"app", ctrl.app.Name()}, KV{"ctrl", ctrl.Name}, KV{"action", name})
		ctx = NewContext(ctx, ctrl.app, rw, req, params)

		// Load body if any
		var err error
		if req.ContentLength > 0 && unm != nil {
			err = unm(ctx, req)
		}

		// Handle invalid payload
		handler := middleware
		if err != nil {
			handler = func(ctx context.Context, rw http.ResponseWriter, req *http.Request) error {
				msg := "invalid encoding: " + err.Error()
				Response(ctx).Send(ctx, 400, fmt.Sprintf(`{"kind":"invalid request","msg":%q}`, msg))
				return nil
			}
			for i := range chain {
				handler = chain[ml-i-1](handler)
			}
		}

		// Invoke middleware chain, wrap writer to capture response status and length
		handler(ctx, Response(ctx), req)
	}
}

// DefaultErrorHandler returns a 400 response for request validation errors (instances of
// BadRequestError) and a 500 response for other errors. It writes the error message to the
// response body in both cases.
func DefaultErrorHandler(ctx context.Context, rw http.ResponseWriter, req *http.Request, e error) {
	status := 500
	if _, ok := e.(*BadRequestError); ok {
		status = 400
	} else {
		Log.Error(ctx, e.Error())
	}
	Response(ctx).Send(ctx, status, e.Error())
}

// TerseErrorHandler behaves like DefaultErrorHandler except that it does not write to the response
// body for internal errors.
func TerseErrorHandler(ctx context.Context, rw http.ResponseWriter, req *http.Request, e error) {
	status := 500
	var body interface{}
	if _, ok := e.(*BadRequestError); ok {
		status = 400
		body = e.Error()
	} else {
		Log.Error(ctx, e.Error())
	}
	Response(ctx).Send(ctx, status, body)
}

// DefaultMissingVersionHandler returns a 400 response with a typed error in the body containing
// the name of the version that was targeted by the request.
func DefaultMissingVersionHandler(ctx context.Context, rw http.ResponseWriter, req *http.Request, version string) {
	resp := TypedError{
		ID:   ErrInvalidVersion,
		Mesg: fmt.Sprintf(`API does not support version %s`, version),
	}
	Response(ctx).Send(ctx, 400, resp)
}<|MERGE_RESOLUTION|>--- conflicted
+++ resolved
@@ -171,15 +171,9 @@
 	// Unmarshaler defines the request payload unmarshaler signatures.
 	Unmarshaler func(context.Context, *http.Request) error
 
-<<<<<<< HEAD
 	// MissingVersionHandler defines the function that handles requests targetting a non
 	// existant API version.
 	MissingVersionHandler func(context.Context, http.ResponseWriter, *http.Request, string)
-=======
-	// MissingVersionHandler defines the function that handles requests targeting a non
-	// existent API version.
-	MissingVersionHandler func(*Context, string)
->>>>>>> 1467d0f7
 
 	// DecodeFunc is the function that initialize the unmarshaled payload from the request body.
 	DecodeFunc func(context.Context, io.ReadCloser, interface{}) error
